/********************************************************************************
 * Copyright (c) 2021-2022 STMicroelectronics and others.
 *
 * This program and the accompanying materials are made available under the
 * terms of the Eclipse Public License v. 2.0 which is available at
 * http://www.eclipse.org/legal/epl-2.0.
 *
 * This Source Code may also be made available under the following Secondary
 * Licenses when the conditions for such availability set forth in the Eclipse
 * Public License v. 2.0 are satisfied: GNU General Public License, version 2
 * with the GNU Classpath Exception which is available at
 * https://www.gnu.org/software/classpath/license.html.
 *
 * SPDX-License-Identifier: EPL-2.0 OR GPL-2.0 WITH Classpath-exception-2.0
 ********************************************************************************/
import * as sprotty from 'sprotty-protocol';
import { Dimension, Point } from 'sprotty-protocol';
<<<<<<< HEAD
import { AnyObject, hasArrayProp, hasBooleanProp, hasObjectProp, hasStringProp } from '../utils/type-util';
=======
import { GModelElementSchema } from '../model/model-schema';
import { AnyObject, hasArrayProp, hasStringProp } from '../utils/type-util';
>>>>>>> 2247067b
import { Action } from './base-protocol';
import { TriggerEdgeCreationAction, TriggerNodeCreationAction } from './tool-palette';
// A collection of convenience and utility types that are used in the GLSP action protocol.

/**
 * A key-value pair structure for primitive typed custom arguments.
 */
export interface Args {
    [key: string]: sprotty.JsonPrimitive;
}

/**
 * The template for a model element, i.e., either a reference to an existing element by element id or an element schema.
 */
export type ElementTemplate = string | GModelElementSchema;

/**
 * The ElementAndBounds type is used to associate new bounds with a model element, which is referenced via its id.
 */
export interface ElementAndBounds extends sprotty.ElementAndBounds {
    /**
     * The identifier of the element.
     */
    elementId: string;
    /**
     * The new size of the element.
     */
    newSize: Dimension;
    /**
     * The new position of the element.
     */
    newPosition?: Point;
}

/**
 * The `ElementAndAlignment` type is used to associate a new alignment with a model element, which is referenced via its id.
 * Typically used to align label relative to their parent element.
 */
export interface ElementAndAlignment extends sprotty.ElementAndAlignment {
    /**
     * The identifier of the element.
     */
    elementId: string;
    /**
     * The new alignment of the element.
     */
    newAlignment: Point;
}

/**
 * The `ElementAndRoutingPoints` type is used to associate an edge with specific routing points.
 */
export interface ElementAndRoutingPoints {
    /**
     * The identifier of an element.
     */
    elementId: string;

    /**
     * The new list of routing points.
     */
    newRoutingPoints?: Point[];
}

/**
 * The `EditorContext` may be used to represent the current state of the editor for particular actions.
 * It encompasses the last recorded mouse position, the list of selected elements, and may contain
 * custom arguments to encode additional state information.
 */
export interface EditorContext {
    /**
     * The list of selected element identifiers.
     */
    readonly selectedElementIds: string[];

    /**
     * The last recorded mouse position.
     */
    readonly lastMousePosition?: Point;

    /**
     * Custom arguments.
     */
    readonly args?: Args;
}

export namespace EditorContext {
    export function is(object: unknown): object is EditorContext {
        return AnyObject.is(object) && hasArrayProp(object, 'selectedElementIds');
    }
}
/**
 * Labeled actions are used to denote a group of actions in a user-interface context, e.g., to define an entry in the command palette or
 * in the context menu.
 * The corresponding namespace offers a helper function for type guard checks.
 */
export interface LabeledAction {
    /**
     * Group label.
     */
    label: string;

    /**
     * Actions in the group.
     */
    actions: Action[];
    /**
     * Optional group icon.
     */
    icon?: string;
}

export namespace LabeledAction {
    export function is(object: unknown): object is LabeledAction {
        return AnyObject.is(object) && hasStringProp(object, 'label') && hasArrayProp(object, 'actions');
    }

    export function toActionArray(input: LabeledAction | Action[] | Action): Action[] {
        if (Array.isArray(input)) {
            return input;
        } else if (LabeledAction.is(input)) {
            return input.actions;
        }
        return [input];
    }
}

/**
 * A special {@link LabeledAction} that is used to denote actions that should be triggered when the user
 * click a tool palette item (e.g. a button to create a new node).,
 */
export interface PaletteItem extends LabeledAction {
    /** Technical id of the palette item. */
    readonly id: string;
    /** String indicating the order. */
    readonly sortString: string;
    /** Children of this item. If this item has children, the client will know to render them as sub group. */
    readonly children?: PaletteItem[];
}

export namespace PaletteItem {
    export function is(object: unknown): object is PaletteItem {
        return LabeledAction.is(object) && hasStringProp(object, 'id') && hasStringProp(object, 'sortString');
    }

    export function getTriggerAction(item?: PaletteItem): TriggerElementCreationAction | undefined {
        if (item) {
            const initialActions = item.actions
                .filter(a => isTriggerElementCreationAction(a))
                .map(action => action as TriggerElementCreationAction);
            return initialActions.length > 0 ? initialActions[0] : undefined;
        }
        return undefined;
    }

    export type TriggerElementCreationAction = TriggerEdgeCreationAction | TriggerNodeCreationAction;

    export function isTriggerElementCreationAction(object: unknown): object is TriggerElementCreationAction {
        return TriggerNodeCreationAction.is(object) || TriggerEdgeCreationAction.is(object);
    }
}

export enum SmartConnectorGroupUIType {
    Icons,
    Labels
}

export enum SmartConnectorPosition {
    Left,
    Right,
    Top,
    Bottom
}

/**
 * Represents a group of the smart connector, which can be positioned around the clicked node
 */
export interface SmartConnectorGroupItem extends PaletteItem {
    /** Position of the group */
    readonly position: SmartConnectorPosition;
    /** Shows the title of a group */
    readonly showTitle: boolean;
    /** Shows a group as a collapsed submenu if true, open if false */
    readonly submenu?: boolean;
    /** Show either only icons or labels. Show both when not given*/
    readonly showOnlyForChildren?: SmartConnectorGroupUIType;
    
}

export namespace SmartConnectorGroupItem {
    export function is(object: any): object is SmartConnectorGroupItem {
        return PaletteItem.is(object) && hasObjectProp(object, 'position') && hasBooleanProp(object, 'showTitle');
    }
}

export interface SmartConnectorNodeItem extends PaletteItem {
    /** default edge when creating an outgoing edge */
    readonly edgeType: string;
}

export namespace SmartConnectorNodeItem {
    export function is(object: any): object is SmartConnectorNodeItem {
        return PaletteItem.is(object) && hasStringProp(object, 'edgeType');
    }
}

/**
 * A special {@link LabeledAction} that is used to denote items in a menu.
 */
export interface MenuItem extends LabeledAction {
    /** Technical id of the menu item. */
    readonly id: string;
    /** String indicating the order. */
    readonly sortString?: string;
    /** String indicating the grouping (separators). Items with equal group will be in the same group. */
    readonly group?: string;
    /**
     * The optional parent id can be used to add this element as a child of another element provided by another menu provider.
     * The `parentId` must be fully qualified in the form of `a.b.c`, whereas `a`, `b` and `c` are referring to the IDs of other elements.
     * Note that this attribute will only be considered for root items of a provider and not for children of provided items.
     */
    readonly parentId?: string;
    /** Function determining whether the element is enabled. */
    readonly isEnabled?: () => boolean;
    /** Function determining whether the element is visible. */
    readonly isVisible?: () => boolean;
    /** Function determining whether the element is toggled on or off. */
    readonly isToggled?: () => boolean;
    /** Children of this item. If this item has children, they will be added into a submenu of this item. */
    children?: MenuItem[];
}

export namespace MenuItem {
    export function is(object: unknown): object is MenuItem {
        return LabeledAction.is(object) && hasStringProp(object, 'id');
    }
}<|MERGE_RESOLUTION|>--- conflicted
+++ resolved
@@ -15,12 +15,8 @@
  ********************************************************************************/
 import * as sprotty from 'sprotty-protocol';
 import { Dimension, Point } from 'sprotty-protocol';
-<<<<<<< HEAD
+import { GModelElementSchema } from '../model/model-schema';
 import { AnyObject, hasArrayProp, hasBooleanProp, hasObjectProp, hasStringProp } from '../utils/type-util';
-=======
-import { GModelElementSchema } from '../model/model-schema';
-import { AnyObject, hasArrayProp, hasStringProp } from '../utils/type-util';
->>>>>>> 2247067b
 import { Action } from './base-protocol';
 import { TriggerEdgeCreationAction, TriggerNodeCreationAction } from './tool-palette';
 // A collection of convenience and utility types that are used in the GLSP action protocol.
