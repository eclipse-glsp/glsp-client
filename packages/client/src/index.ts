--- conflicted
+++ resolved
@@ -151,12 +151,8 @@
     navigationModule,
     markerNavigatorModule,
     glspDecorationModule,
-<<<<<<< HEAD
-    svgMetadataModule,
-    sourceModelWatcherModule as modelSourceWatcherModule,
-=======
     sourceModelWatcherModule,
     markerNavigatorContextMenuModule,
->>>>>>> c6c81e0e
-    glspViewportModule
+    glspViewportModule,
+    svgMetadataModule
 };