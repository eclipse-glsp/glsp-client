--- conflicted
+++ resolved
@@ -293,13 +293,6 @@
     border-left: 1px solid rgba(212, 212, 212, 0.2);
     border-top: 1px solid rgba(212, 212, 212, 0.2);
     fill: transparent;
-<<<<<<< HEAD
-    width: var(--theia-scrollbar-rail-width);
-}
-
-.mouse-pointer-text {
-    text-anchor: start !important;
-=======
 }
 
 .search-hidden {
@@ -315,5 +308,8 @@
     stroke-linecap: round;
     stroke: rgb(218, 89, 15) !important;
     stroke: #130bf7 !important;
->>>>>>> e7dec9bd
+}
+
+.mouse-pointer-text {
+    text-anchor: start !important;
 }